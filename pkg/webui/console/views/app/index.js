// Copyright © 2020 The Things Network Foundation, The Things Industries B.V.
//
// Licensed under the Apache License, Version 2.0 (the "License");
// you may not use this file except in compliance with the License.
// You may obtain a copy of the License at
//
//     http://www.apache.org/licenses/LICENSE-2.0
//
// Unless required by applicable law or agreed to in writing, software
// distributed under the License is distributed on an "AS IS" BASIS,
// WITHOUT WARRANTIES OR CONDITIONS OF ANY KIND, either express or implied.
// See the License for the specific language governing permissions and
// limitations under the License.

import { hot } from 'react-hot-loader/root'
import React from 'react'
import { connect } from 'react-redux'
import { ConnectedRouter } from 'connected-react-router'
import { Route, Switch } from 'react-router-dom'
import classnames from 'classnames'
import bind from 'autobind-decorator'

import { ToastContainer } from '@ttn-lw/components/toast'
import Footer from '@ttn-lw/components/footer'
import sidebarStyle from '@ttn-lw/components/navigation/side/side.styl'

import IntlHelmet from '@ttn-lw/lib/components/intl-helmet'
import { withEnv } from '@ttn-lw/lib/components/env'
import ErrorView from '@ttn-lw/lib/components/error-view'
import ScrollToTop from '@ttn-lw/lib/components/scroll-to-top'
import WithAuth from '@ttn-lw/lib/components/with-auth'

import Header from '@console/containers/header'

import Overview from '@console/views/overview'
import Applications from '@console/views/applications'
import Gateways from '@console/views/gateways'
import Organizations from '@console/views/organizations'
import Admin from '@console/views/admin'
import User from '@console/views/user'
import FullViewError, { FullViewErrorInner } from '@console/views/error'

import PropTypes from '@ttn-lw/lib/prop-types'
import dev from '@ttn-lw/lib/dev'

import { setStatusOnline } from '@console/store/actions/status'

import {
  selectUser,
  selectUserFetching,
  selectUserError,
  selectUserRights,
  selectUserIsAdmin,
} from '@console/store/selectors/user'
import { selectOnlineStatus } from '@console/store/selectors/status'

import style from './app.styl'

const GenericNotFound = () => <FullViewErrorInner error={{ statusCode: 404 }} />

@withEnv
@connect(
  state => ({
    user: selectUser(state),
    fetching: selectUserFetching(state),
    error: selectUserError(state),
    rights: selectUserRights(state),
    isAdmin: selectUserIsAdmin(state),
    onlineStatus: selectOnlineStatus(state),
  }),
  {
    setStatusOnline,
  },
)
@(Component => (dev ? hot(Component) : Component))
class ConsoleApp extends React.PureComponent {
  static propTypes = {
    env: PropTypes.env.isRequired,
    error: PropTypes.error,
    fetching: PropTypes.bool.isRequired,
    history: PropTypes.shape({
      push: PropTypes.func,
      replace: PropTypes.func,
    }).isRequired,
    isAdmin: PropTypes.bool,
    onlineStatus: PropTypes.onlineStatus.isRequired,
    rights: PropTypes.rights,
    setStatusOnline: PropTypes.func.isRequired,
    user: PropTypes.user,
  }
  static defaultProps = {
    user: undefined,
    error: undefined,
    isAdmin: undefined,
    rights: undefined,
  }

  @bind
  handleConnectionStatusChange({ type }) {
    const { setStatusOnline } = this.props

    setStatusOnline(type === 'online')
  }

  componentDidMount() {
    window.addEventListener('online', this.handleConnectionStatusChange)
    window.addEventListener('offline', this.handleConnectionStatusChange)
  }

  componentWillUnmount() {
    window.removeEventListener('online', this.handleConnectionStatusChange)
    window.removeEventListener('offline', this.handleConnectionStatusChange)
  }

  render() {
    const {
      user,
      fetching,
      error,
      rights,
      isAdmin,
      onlineStatus,
      history,
      env: {
        siteTitle,
        pageData,
        siteName,
        config: { supportLink, documentationBaseUrl },
      },
    } = this.props

    if (pageData && pageData.error) {
      return (
        <ConnectedRouter history={history}>
          <FullViewError error={pageData.error} />
        </ConnectedRouter>
      )
    }

    return (
      <React.Fragment>
        <ToastContainer />
        <ConnectedRouter history={history}>
          <ScrollToTop />
          <ErrorView ErrorComponent={FullViewError}>
            <div className={style.app}>
              <IntlHelmet
                titleTemplate={`%s - ${siteTitle ? `${siteTitle} - ` : ''}${siteName}`}
                defaultTitle={siteName}
              />
              <div id="modal-container" />
              <Header className={style.header} />
              <main className={style.main}>
                <WithAuth
                  user={user}
                  fetching={fetching}
                  error={error}
                  errorComponent={FullViewErrorInner}
                  rights={rights}
                  isAdmin={isAdmin}
                >
                  <div className={classnames('breadcrumbs', style.mobileBreadcrumbs)} />
                  <div id="sidebar" className={sidebarStyle.container} />
                  <div className={style.content}>
                    <div className={classnames('breadcrumbs', style.desktopBreadcrumbs)} />
                    <div className={style.stage} id="stage">
                      <Switch>
                        <Route exact path="/" component={Overview} />
                        <Route path="/applications" component={Applications} />
                        <Route path="/gateways" component={Gateways} />
                        <Route path="/organizations" component={Organizations} />
                        <Route path="/admin" component={Admin} />
                        <Route path="/user" component={User} />
                        <Route component={GenericNotFound} />
                      </Switch>
                    </div>
                  </div>
                </WithAuth>
              </main>
              <Footer
                className={style.footer}
                supportLink={supportLink}
<<<<<<< HEAD
                onlineStatus={onlineStatus}
=======
                documentationLink={documentationBaseUrl}
                isOnline={isOnline}
>>>>>>> 9d2a771a
              />
            </div>
          </ErrorView>
        </ConnectedRouter>
      </React.Fragment>
    )
  }
}

export default ConsoleApp<|MERGE_RESOLUTION|>--- conflicted
+++ resolved
@@ -180,12 +180,8 @@
               <Footer
                 className={style.footer}
                 supportLink={supportLink}
-<<<<<<< HEAD
+                documentationLink={documentationBaseUrl}
                 onlineStatus={onlineStatus}
-=======
-                documentationLink={documentationBaseUrl}
-                isOnline={isOnline}
->>>>>>> 9d2a771a
               />
             </div>
           </ErrorView>
